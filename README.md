--- conflicted
+++ resolved
@@ -225,11 +225,7 @@
     //...
 }
 const requestPerMinutes = 30;
-<<<<<<< HEAD
 const myFirstApi = new MyFirstApi(
-=======
-const myFirstApi = new myFirstApi(
->>>>>>> 2a53da5c
     { 'My-Header-Token': "value" },
     requestPerMinutes
 );
